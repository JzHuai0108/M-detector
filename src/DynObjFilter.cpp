--- conflicted
+++ resolved
@@ -176,112 +176,6 @@
 
 void DynObjFilter::init(ros::NodeHandle& nh) 
 {
-<<<<<<< HEAD
-    DynObjConfig c;
-    nh.param<double>("dyn_obj/buffer_delay", buffer_delay, 0.1);
-    nh.param<int>("dyn_obj/buffer_size", buffer_size, 300000);
-    nh.param<int>("dyn_obj/points_num_perframe", points_num_perframe, 150000);
-    nh.param<double>("dyn_obj/depth_map_dur", depth_map_dur, 0.2);
-    nh.param<int>("dyn_obj/max_depth_map_num", max_depth_map_num, 5);
-    nh.param<int>("dyn_obj/max_pixel_points", max_pixel_points, 50);
-    nh.param<double>("dyn_obj/frame_dur", frame_dur, 0.1);
-    nh.param<int>("dyn_obj/dataset", dataset, 0);
-    nh.param<float>("dyn_obj/self_x_f", self_x_f, 0.15f);
-    nh.param<float>("dyn_obj/self_x_b", self_x_b, 0.15f);
-    nh.param<float>("dyn_obj/self_y_l", self_y_l, 0.15f);
-    nh.param<float>("dyn_obj/self_y_r", self_y_r, 0.5f);
-    nh.param<float>("dyn_obj/blind_dis", blind_dis, 0.15f);
-    nh.param<float>("dyn_obj/fov_up", fov_up, 0.15f);
-    nh.param<float>("dyn_obj/fov_down", fov_down, 0.15f);
-    nh.param<float>("dyn_obj/fov_cut", fov_cut, 0.15f);
-    nh.param<float>("dyn_obj/fov_left", fov_left, 180.0f);
-    nh.param<float>("dyn_obj/fov_right", fov_right, -180.0f);
-    nh.param<int>("dyn_obj/checkneighbor_range", checkneighbor_range, 1);
-    nh.param<bool>("dyn_obj/stop_object_detect", stop_object_detect, false);
-    nh.param<float>("dyn_obj/depth_thr1", depth_thr1, 0.15f);
-    nh.param<float>("dyn_obj/enter_min_thr1", enter_min_thr1, 0.15f);
-    nh.param<float>("dyn_obj/enter_max_thr1", enter_max_thr1, 0.15f);
-    nh.param<float>("dyn_obj/map_cons_depth_thr1", map_cons_depth_thr1, 0.5f);
-    nh.param<float>("dyn_obj/map_cons_hor_thr1", map_cons_hor_thr1, 0.01f);
-    nh.param<float>("dyn_obj/map_cons_ver_thr1", map_cons_ver_thr1, 0.01f);
-    nh.param<float>("dyn_obj/map_cons_hor_dis1", map_cons_hor_dis1, 0.2f);
-    nh.param<float>("dyn_obj/map_cons_ver_dis1", map_cons_ver_dis1, 0.1f);
-    nh.param<float>("dyn_obj/depth_cons_depth_thr1", depth_cons_depth_thr1, 0.5f);
-    nh.param<float>("dyn_obj/depth_cons_depth_max_thr1", depth_cons_depth_max_thr1, 0.5f);
-    nh.param<float>("dyn_obj/depth_cons_hor_thr1", depth_cons_hor_thr1, 0.02f);
-    nh.param<float>("dyn_obj/depth_cons_ver_thr1", depth_cons_ver_thr1, 0.01f);
-    nh.param<float>("dyn_obj/enlarge_z_thr1", enlarge_z_thr1, 0.05f);
-    nh.param<float>("dyn_obj/enlarge_angle", enlarge_angle, 2.0f);
-    nh.param<float>("dyn_obj/enlarge_depth", enlarge_depth, 3.0f);
-    nh.param<int>("dyn_obj/occluded_map_thr1", occluded_map_thr1, 3);
-    nh.param<bool>("dyn_obj/case1_interp_en", case1_interp_en, false);
-    nh.param<float>("dyn_obj/k_depth_min_thr1", k_depth_min_thr1, 0.0f);
-    nh.param<float>("dyn_obj/d_depth_min_thr1", d_depth_min_thr1, 0.15f);
-    nh.param<float>("dyn_obj/k_depth_max_thr1", k_depth_max_thr1, 0.0f);
-    nh.param<float>("dyn_obj/d_depth_max_thr1", d_depth_max_thr1, 0.15f);
-    nh.param<float>("dyn_obj/v_min_thr2", v_min_thr2, 0.5f);
-    nh.param<float>("dyn_obj/acc_thr2", acc_thr2, 1.0f);
-    nh.param<float>("dyn_obj/map_cons_depth_thr2", map_cons_depth_thr2, 0.15f);
-    nh.param<float>("dyn_obj/map_cons_hor_thr2", map_cons_hor_thr2, 0.02f);
-    nh.param<float>("dyn_obj/map_cons_ver_thr2", map_cons_ver_thr2, 0.01f);
-    nh.param<float>("dyn_obj/occ_depth_thr2", occ_depth_thr2, 0.15f);
-    nh.param<float>("dyn_obj/occ_hor_thr2", occ_hor_thr2, 0.02f);
-    nh.param<float>("dyn_obj/occ_ver_thr2", occ_ver_thr2, 0.01f);
-    nh.param<float>("dyn_obj/depth_cons_depth_thr2", depth_cons_depth_thr2, 0.5f);
-    nh.param<float>("dyn_obj/depth_cons_depth_max_thr2", depth_cons_depth_max_thr2, 0.5f);
-    nh.param<float>("dyn_obj/depth_cons_hor_thr2", depth_cons_hor_thr2, 0.02f);
-    nh.param<float>("dyn_obj/depth_cons_ver_thr2", depth_cons_ver_thr2, 0.01f);
-    nh.param<float>("dyn_obj/k_depth2", k_depth2, 0.005f);
-    nh.param<int>("dyn_obj/occluded_times_thr2", occluded_times_thr2, 3);
-    nh.param<bool>("dyn_obj/case2_interp_en", case2_interp_en, false);
-    nh.param<float>("dyn_obj/k_depth_max_thr2", k_depth_max_thr2, 0.0f);
-    nh.param<float>("dyn_obj/d_depth_max_thr2", d_depth_max_thr2, 0.15f);
-    nh.param<float>("dyn_obj/v_min_thr3", v_min_thr3, 0.5f);
-    nh.param<float>("dyn_obj/acc_thr3", acc_thr3, 1.0f);
-    nh.param<float>("dyn_obj/map_cons_depth_thr3", map_cons_depth_thr3, 0.15f);
-    nh.param<float>("dyn_obj/map_cons_hor_thr3", map_cons_hor_thr3, 0.02f);
-    nh.param<float>("dyn_obj/map_cons_ver_thr3", map_cons_ver_thr3, 0.01f);
-    nh.param<float>("dyn_obj/occ_depth_thr3", occ_depth_thr3, 0.15f);
-    nh.param<float>("dyn_obj/occ_hor_thr3", occ_hor_thr3, 0.02f);
-    nh.param<float>("dyn_obj/occ_ver_thr3", occ_ver_thr3, 0.01f);
-    nh.param<float>("dyn_obj/depth_cons_depth_thr3", depth_cons_depth_thr3, 0.5f);
-    nh.param<float>("dyn_obj/depth_cons_depth_max_thr3", depth_cons_depth_max_thr3, 0.5f);
-    nh.param<float>("dyn_obj/depth_cons_hor_thr3", depth_cons_hor_thr3, 0.02f);
-    nh.param<float>("dyn_obj/depth_cons_ver_thr3", depth_cons_ver_thr3, 0.01f);
-    nh.param<float>("dyn_obj/k_depth3", k_depth3, 0.005f);
-    nh.param<int>("dyn_obj/occluding_times_thr3", occluding_times_thr3, 3);
-    nh.param<bool>("dyn_obj/case3_interp_en", case3_interp_en, false);
-    nh.param<float>("dyn_obj/k_depth_max_thr3", k_depth_max_thr3, 0.0f);
-    nh.param<float>("dyn_obj/d_depth_max_thr3", d_depth_max_thr3, 0.15f);
-    nh.param<float>("dyn_obj/interp_hor_thr", interp_hor_thr, 0.01f);
-    nh.param<float>("dyn_obj/interp_ver_thr", interp_ver_thr, 0.01f);
-    nh.param<float>("dyn_obj/interp_thr1", interp_thr1, 1.0f);
-    nh.param<float>("dyn_obj/interp_static_max", interp_static_max, 10.0f);
-    nh.param<float>("dyn_obj/interp_start_depth1", interp_start_depth1, 20.0f);
-    nh.param<float>("dyn_obj/interp_kp1", interp_kp1, 0.1f);
-    nh.param<float>("dyn_obj/interp_kd1", interp_kd1, 1.0f);
-    nh.param<float>("dyn_obj/interp_thr2", interp_thr2, 0.15f);
-    nh.param<float>("dyn_obj/interp_thr3", interp_thr3, 0.15f);
-    nh.param<bool>("dyn_obj/dyn_filter_en", dyn_filter_en, true);
-    nh.param<bool>("dyn_obj/debug_publish", debug_en, true);
-    nh.param<int>("dyn_obj/laserCloudSteadObj_accu_limit", laserCloudSteadObj_accu_limit, 5);
-    nh.param<float>("dyn_obj/voxel_filter_size", voxel_filter_size, 0.1f);
-    nh.param<bool>("dyn_obj/cluster_coupled", cluster_coupled, false);
-    nh.param<bool>("dyn_obj/cluster_future", cluster_future, false);
-    nh.param<int>("dyn_obj/cluster_extend_pixel", Cluster.cluster_extend_pixel, 2);
-    nh.param<int>("dyn_obj/cluster_min_pixel_number", Cluster.cluster_min_pixel_number, 4);
-    nh.param<float>("dyn_obj/cluster_thrustable_thresold", Cluster.thrustable_thresold, 0.3f);
-    nh.param<float>("dyn_obj/cluster_Voxel_revolusion", Cluster.Voxel_revolusion, 0.3f);
-    nh.param<bool>("dyn_obj/cluster_debug_en", Cluster.debug_en, false);
-    nh.param<std::string>("dyn_obj/cluster_out_file", Cluster.out_file, "");
-    nh.param<float>("dyn_obj/ver_resolution_max", ver_resolution_max, 0.0025f);
-    nh.param<float>("dyn_obj/hor_resolution_max", hor_resolution_max, 0.0025f);
-    nh.param<float>("dyn_obj/buffer_dur", buffer_dur, 0.1f);
-    nh.param<int>("dyn_obj/point_index", point_index, 0);
-    nh.param<std::string>("dyn_obj/frame_id", frame_id, "camera_init");
-    nh.param<std::string>("dyn_obj/time_file", time_file, "");
-    nh.param<std::string>("dyn_obj/time_breakdown_file",time_breakdown_file, "");
-=======
     DynObjConfig c;  // has sane defaults
 
     nh.param<double>("dyn_obj/buffer_delay", c.buffer_delay, c.buffer_delay);
@@ -415,7 +309,6 @@
     nh.param<std::string>("dyn_obj/time_breakdown_file", c.time_breakdown_file, c.time_breakdown_file);
 
     // Apply once
->>>>>>> 59d2cbc7
     initFromConfig(c);
 }
 
